import os
import warnings

import numpy as np
from numpy.testing import assert_allclose
import pytest
from sklearn.utils.testing import assert_raises_regex
from sklearn.datasets import make_classification, make_regression

from pygbm import GradientBoostingClassifier
from pygbm import GradientBoostingRegressor
from pygbm.binning import BinMapper


X_classification, y_classification = make_classification(random_state=0)
X_regression, y_regression = make_regression(random_state=0)


@pytest.mark.parametrize('GradientBoosting, X, y', [
    (GradientBoostingClassifier, X_classification, y_classification),
    (GradientBoostingRegressor, X_regression, y_regression)
])
def test_init_parameters_validation(GradientBoosting, X, y):

    assert_raises_regex(
        ValueError,
        "Loss blah is not supported for",
        GradientBoosting(loss='blah').fit, X, y
    )

    for learning_rate in (-1, 0):
        assert_raises_regex(
            ValueError,
            f"learning_rate={learning_rate} must be strictly positive",
            GradientBoosting(learning_rate=learning_rate).fit, X, y
        )

    assert_raises_regex(
        ValueError,
        f"max_iter=0 must not be smaller than 1",
        GradientBoosting(max_iter=0).fit, X, y
    )

    assert_raises_regex(
        ValueError,
        f"max_leaf_nodes=0 should not be smaller than 1",
        GradientBoosting(max_leaf_nodes=0).fit, X, y
    )

    assert_raises_regex(
        ValueError,
        f"max_depth=0 should not be smaller than 1",
        GradientBoosting(max_depth=0).fit, X, y
    )

    assert_raises_regex(
        ValueError,
        f"min_samples_leaf=0 should not be smaller than 1",
        GradientBoosting(min_samples_leaf=0).fit, X, y
    )

    assert_raises_regex(
        ValueError,
        f"l2_regularization=-1 must be positive",
        GradientBoosting(l2_regularization=-1).fit, X, y
    )

    for max_bins in (1, 257):
        assert_raises_regex(
            ValueError,
            f"max_bins={max_bins} should be no smaller than 2 and no larger",
            GradientBoosting(max_bins=max_bins).fit, X, y
        )

    assert_raises_regex(
        ValueError,
<<<<<<< HEAD
        f"Data is pre-binned and max_bins=4, but data has 256 bins",
        GradientBoosting(max_bins=4).fit, X.astype(np.uint8), y
    )

    assert_raises_regex(
        ValueError,
        f"n_iter_no_change=1 must not be smaller than 2",
        GradientBoosting(n_iter_no_change=1).fit, X, y
=======
        f"n_iter_no_change=-1 must be positive",
        GradientBoosting(n_iter_no_change=-1).fit, X, y
>>>>>>> 53c73f32
    )

    for validation_split in (-1, 0):
        assert_raises_regex(
            ValueError,
            f"validation_split={validation_split} must be strictly positive",
            GradientBoosting(validation_split=validation_split).fit, X, y
        )

    assert_raises_regex(
        ValueError,
        f"tol=-1 must not be smaller than 0",
        GradientBoosting(tol=-1).fit, X, y
    )


def test_one_sample_one_feature():
    # Until numba issue #3569 is fixed, we raise an informative error message
    # when X is only one sample or one feature in fit (it's OK in predict).
    # The array is both F and C contiguous, and numba can't compile.
    gb = GradientBoostingClassifier()
    for X, y in (([[1, 2]], [0]), ([[1], [2]], [0, 1])):
        assert_raises_regex(
            ValueError,
            'Passing only one sample or one feature is not supported yet.',
            gb.fit, X, y
        )


@pytest.mark.skipif(
    int(os.environ.get("NUMBA_DISABLE_JIT", 0)) == 1,
    reason="Travis times out without numba")
@pytest.mark.parametrize('scoring, validation_split, n_iter_no_change, tol', [
    ('neg_mean_squared_error', .1, 5, 1e-7),  # use scorer
    ('neg_mean_squared_error', None, 5, 1e-1),  # use scorer on training data
    (None, .1, 5, 1e-7),  # use loss
    (None, None, 5, 1e-1),  # use loss on training data
    (None, None, None, None),  # no early stopping
])
def test_early_stopping_regression(scoring, validation_split,
                                   n_iter_no_change, tol):

    max_iter = 500

    X, y = make_regression(random_state=0)

    gb = GradientBoostingRegressor(verbose=1,  # just for coverage
                                   scoring=scoring,
                                   tol=tol,
                                   validation_split=validation_split,
                                   max_iter=max_iter,
                                   n_iter_no_change=n_iter_no_change,
                                   random_state=0)
    gb.fit(X, y)

    if n_iter_no_change is not None:
        assert n_iter_no_change <= gb.n_iter_ < max_iter
    else:
        assert gb.n_iter_ == max_iter


@pytest.mark.skipif(
    int(os.environ.get("NUMBA_DISABLE_JIT", 0)) == 1,
    reason="Travis times out without numba")
@pytest.mark.parametrize('data', (
    make_classification(random_state=0),
    make_classification(n_classes=3, n_clusters_per_class=1, random_state=0)
))
@pytest.mark.parametrize('scoring, validation_split, n_iter_no_change, tol', [
    ('accuracy', .1, 5, 1e-7),  # use scorer
    ('accuracy', None, 5, 1e-1),  # use scorer on training data
    (None, .1, 5, 1e-7),  # use loss
    (None, None, 5, 1e-1),  # use loss on training data
    (None, None, None, None),  # no early stopping
])
def test_early_stopping_classification(data, scoring, validation_split,
                                       n_iter_no_change, tol):

    max_iter = 500

    X, y = data

    gb = GradientBoostingClassifier(verbose=1,  # just for coverage
                                    scoring=scoring,
                                    tol=tol,
                                    validation_split=validation_split,
                                    max_iter=max_iter,
                                    n_iter_no_change=n_iter_no_change,
                                    random_state=0)
    gb.fit(X, y)

    if n_iter_no_change is not None:
        assert n_iter_no_change <= gb.n_iter_ < max_iter
    else:
        assert gb.n_iter_ == max_iter


def test_early_stopping_loss():
    # Make sure that when scoring is None, the early stopping is done w.r.t to
    # the loss. Using scoring='neg_log_loss' and scoring=None should be
    # equivalent since the loss is precisely the negative log likelihood
    n_samples = int(1e3)
    max_iter = 100
    n_iter_no_change = 5

    X, y = make_classification(n_samples, random_state=0)

    clf_scoring = GradientBoostingClassifier(max_iter=max_iter,
                                             scoring='neg_log_loss',
                                             validation_split=.1,
                                             n_iter_no_change=n_iter_no_change,
                                             tol=1e-4,
                                             verbose=1,
                                             random_state=0)
    clf_scoring.fit(X, y)

    clf_loss = GradientBoostingClassifier(max_iter=max_iter,
                                          scoring=None,
                                          validation_split=.1,
                                          n_iter_no_change=n_iter_no_change,
                                          tol=1e-4,
                                          verbose=1,
                                          random_state=0)
    clf_loss.fit(X, y)

    assert n_iter_no_change < clf_loss.n_iter_ < max_iter
    assert clf_loss.n_iter_ == clf_scoring.n_iter_


def test_should_stop():

    def should_stop(scores, n_iter_no_change, tol):
        gbdt = GradientBoostingClassifier(n_iter_no_change=n_iter_no_change,
                                          tol=tol)
        return gbdt._should_stop(scores)

    # not enough iterations
    assert not should_stop([], n_iter_no_change=1, tol=0.001)

    assert not should_stop([1, 1, 1], n_iter_no_change=5, tol=0.001)
    assert not should_stop([1] * 5, n_iter_no_change=5, tol=0.001)

    # still making significant progress up to tol
    assert not should_stop([1, 2, 3, 4, 5, 6], n_iter_no_change=5, tol=0.001)
    assert not should_stop([1, 2, 3, 4, 5, 6], n_iter_no_change=5, tol=0.)
    assert not should_stop([1, 2, 3, 4, 5, 6], n_iter_no_change=5, tol=0.999)
    assert not should_stop([1, 2, 3, 4, 5, 6], n_iter_no_change=5,
                           tol=5 - 1e-5)

    # no significant progress according to tol
    assert should_stop([1] * 6, n_iter_no_change=5, tol=0.)
    assert should_stop([1] * 6, n_iter_no_change=5, tol=0.001)
    assert should_stop([1, 2, 3, 4, 5, 6], n_iter_no_change=5, tol=5)


# TODO: Remove if / when numba issue 3569 is fixed and check_classifiers_train
# is less strict
def custom_check_estimator(Estimator):
    # Same as sklearn.check_estimator, skipping tests that can't succeed.

    from sklearn.utils.estimator_checks import _yield_all_checks
    from sklearn.utils.testing import SkipTest
    from sklearn.exceptions import SkipTestWarning
    from sklearn.utils import estimator_checks

    estimator = Estimator
    name = type(estimator).__name__

    for check in _yield_all_checks(name, estimator):
        if (check is estimator_checks.check_fit2d_1feature or
                check is estimator_checks.check_fit2d_1sample):
            # X is both Fortran and C aligned and numba can't compile.
            # Opened numba issue 3569
            continue
        if check is estimator_checks.check_classifiers_train:
            continue  # probas don't exactly sum to 1 (very close though)
        if (hasattr(check, 'func') and
                check.func is estimator_checks.check_classifiers_train):
            continue  # same, wrapped in a functools.partial object.

        try:
            check(name, estimator)
        except SkipTest as exception:
            # the only SkipTest thrown currently results from not
            # being able to import pandas.
            warnings.warn(str(exception), SkipTestWarning)


@pytest.mark.skipif(
    int(os.environ.get("NUMBA_DISABLE_JIT", 0)) == 1,
    reason="Potentially long")
@pytest.mark.parametrize('Estimator', (
    GradientBoostingRegressor(),
    GradientBoostingClassifier(n_iter_no_change=None, min_samples_leaf=5),))
def test_estimator_checks(Estimator):
    # Run the check_estimator() test suite on GBRegressor and GBClassifier.

    # Notes:
    # - Can't do early stopping with classifier because often
    #   validation_split=.1 leads to test_size=2 < n_classes and
    #   train_test_split raises an error.
    # - Also, need to set a low min_samples_leaf for
    #   check_classifiers_classes() to pass: with only 30 samples on the
    #   dataset, the root is never split with min_samples_leaf=20 and only the
    #   majority class is predicted.
    custom_check_estimator(Estimator)


def test_pre_binned_data():
    # Make sure that:
    # - training on numerical data and predicting on numerical data is the
    #   same as training on binned data and predicting on binned data
    # - training on numerical data and predicting on numerical data is the
    #   same as training on numerical data and predicting on binned data
    # - training on binned data and predicting on numerical data is not
    #   possible.

    X, y = make_regression(random_state=0)
    gbdt = GradientBoostingRegressor(scoring=None, random_state=0)
    mapper = BinMapper(random_state=0)
    X_binned = mapper.fit_transform(X)

    fit_num_pred_num = gbdt.fit(X, y).predict(X)
    fit_binned_pred_binned = gbdt.fit(X_binned, y).predict(X_binned)
    fit_num_pred_binned = gbdt.fit(X, y).predict(X_binned)

    assert_allclose(fit_num_pred_num, fit_binned_pred_binned)
    assert_allclose(fit_num_pred_num, fit_num_pred_binned)

    assert_raises_regex(
        ValueError,
        'This estimator was fitted with pre-binned data ',
        gbdt.fit(X_binned, y).predict, X
    )<|MERGE_RESOLUTION|>--- conflicted
+++ resolved
@@ -74,19 +74,14 @@
 
     assert_raises_regex(
         ValueError,
-<<<<<<< HEAD
         f"Data is pre-binned and max_bins=4, but data has 256 bins",
         GradientBoosting(max_bins=4).fit, X.astype(np.uint8), y
     )
 
     assert_raises_regex(
         ValueError,
-        f"n_iter_no_change=1 must not be smaller than 2",
-        GradientBoosting(n_iter_no_change=1).fit, X, y
-=======
         f"n_iter_no_change=-1 must be positive",
         GradientBoosting(n_iter_no_change=-1).fit, X, y
->>>>>>> 53c73f32
     )
 
     for validation_split in (-1, 0):
